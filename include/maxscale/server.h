#pragma once
/*
 * Copyright (c) 2016 MariaDB Corporation Ab
 *
 * Use of this software is governed by the Business Source License included
 * in the LICENSE.TXT file and at www.mariadb.com/bsl11.
 *
 * Change Date: 2020-01-01
 *
 * On the date above, in accordance with the Business Source License, use
 * of this software will be governed by version 2 or later of the General
 * Public License.
 */

/**
 * @file server.h
 *
 * The server level definitions within the gateway
 */

#include <maxscale/cdefs.h>
#include <maxscale/dcb.h>
#include <maxscale/resultset.h>
#include <maxscale/jansson.h>

MXS_BEGIN_DECLS

#define MAX_SERVER_ADDRESS_LEN 1024
#define MAX_SERVER_MONUSER_LEN 1024
#define MAX_SERVER_MONPW_LEN   1024
#define MAX_SERVER_VERSION_LEN 256

#define MAX_NUM_SLAVES 128 /**< Maximum number of slaves under a single server*/

/**
 * Server configuration parameters names
 */
extern const char CN_MONITORPW[];
extern const char CN_MONITORUSER[];
extern const char CN_PERSISTMAXTIME[];
extern const char CN_PERSISTPOOLMAX[];
extern const char CN_PROXY_PROTOCOL[];

/**
 * The server parameters used for weighting routing decissions
 */
typedef struct server_params
{
    char *name;                 /**< Parameter name */
    char *value;                /**< Parameter value */
    bool active;                /**< Whether the parameter is valid */
    struct server_params *next; /**< Next Paramter in the linked list */
} SERVER_PARAM;

/**
 * The server statistics structure
 */
typedef struct
{
    int n_connections;    /**< Number of connections */
    int n_current;        /**< Current connections */
    int n_current_ops;    /**< Current active operations */
    int n_persistent;     /**< Current persistent pool */
    uint64_t n_new_conn;  /**< Times the current pool was empty */
    uint64_t n_from_pool; /**< Times when a connection was available from the pool */
} SERVER_STATS;

/**
 * The server version.
 */
typedef struct server_version
{
    uint32_t major;
    uint32_t minor;
    uint32_t patch;
} SERVER_VERSION;

static inline void server_decode_version(uint64_t version, SERVER_VERSION* server_version)
{
    uint32_t major = version / 10000;
    uint32_t minor = (version - major * 10000) / 100;
    uint32_t patch = version - major * 10000 - minor * 100;

    server_version->major = major;
    server_version->minor = minor;
    server_version->patch = patch;
}

static uint64_t server_encode_version(const SERVER_VERSION* server_version)
{
    return server_version->major * 10000 + server_version->minor * 100 + server_version->patch;
}

/**
 * The SERVER structure defines a backend server. Each server has a name
 * or IP address for the server, a port that the server listens on and
 * the name of a protocol module that is loaded to implement the protocol
 * between the gateway and the server.
 */
typedef struct server
{
#if defined(SS_DEBUG)
    skygw_chk_t     server_chk_top;
#endif
    SPINLOCK       lock;           /**< Common access lock */
    char           *unique_name;   /**< Unique name for the server */
    char           name[MAX_SERVER_ADDRESS_LEN]; /**< Server name/IP address*/
    unsigned short port;           /**< Port to listen on */
    char           *protocol;      /**< Protocol module to use */
    char           *authenticator; /**< Authenticator module name */
    void           *auth_instance; /**< Authenticator instance */
    char           *auth_options;  /**< Authenticator options */
    SSL_LISTENER   *server_ssl;    /**< SSL data structure for server, if any */
    uint64_t       status;         /**< Status flag bitmap for the server */
    uint64_t       status_pending; /**< Pending status flag bitmap for the server */
    char           monuser[MAX_SERVER_MONUSER_LEN]; /**< User name to use to monitor the db */
    char           monpw[MAX_SERVER_MONPW_LEN]; /**< Password to use to monitor the db */
    SERVER_STATS   stats;          /**< The server statistics */
    struct  server *next;          /**< Next server */
    struct  server *nextdb;        /**< Next server in list attached to a service */
    char           version_string[MAX_SERVER_VERSION_LEN]; /**< Server version string, i.e. MySQL server version */
    uint64_t       version;        /**< Server version */
    long           node_id;        /**< Node id, server_id for M/S or local_index for Galera */
    int            rlag;           /**< Replication Lag for Master / Slave replication */
    unsigned long  node_ts;        /**< Last timestamp set from M/S monitor module */
    SERVER_PARAM   *parameters;    /**< Parameters of a server that may be used to weight routing decisions */
    long           master_id;      /**< Master server id of this node */
    int            depth;          /**< Replication level in the tree */
    long           slaves[MAX_NUM_SLAVES]; /**< Slaves of this node */
    bool           master_err_is_logged; /*< If node failed, this indicates whether it is logged */
    DCB            **persistent;    /**< List of unused persistent connections to the server */
    long           persistpoolmax; /**< Maximum size of persistent connections pool */
    long           persistmaxtime; /**< Maximum number of seconds connection can live */
    int            persistmax;     /**< Maximum pool size actually achieved since startup */
    uint8_t        charset;        /**< Default server character set */
    bool           is_active;      /**< Server is active and has not been "destroyed" */
<<<<<<< HEAD
    bool           proxy_protocol; /**< Send proxy-protocol header to backend when connecting client sessions. */
    int            last_event;     /**< The last event that occurred on this server */
    bool           active_event;   /**< Event observed when MaxScale was active */
    int64_t        triggered_at;   /**< Time when the last event was triggered */
=======
    bool           created_online; /**< Whether this server was created after startup */
    struct
    {
        bool ssl_not_enabled; /**< SSL not used for an SSL enabled server */
    } log_warning; /**< Whether a specific warning was logged */
>>>>>>> 7ebd487e
#if defined(SS_DEBUG)
    skygw_chk_t    server_chk_tail;
#endif
} SERVER;

enum
{
    MAX_RLAG_NOT_AVAILABLE = -1,
    MAX_RLAG_UNDEFINED = -2
};

/**
 * Status bits in the server->status member.
 *
 * These are a bitmap of attributes that may be applied to a server
 */
#define SERVER_RUNNING           0x0001  /**<< The server is up and running */
#define SERVER_MASTER            0x0002  /**<< The server is a master, i.e. can handle writes */
#define SERVER_SLAVE             0x0004  /**<< The server is a slave, i.e. can handle reads */
#define SERVER_JOINED            0x0008  /**<< The server is joined in a Galera cluster */
#define SERVER_NDB               0x0010  /**<< The server is part of a MySQL cluster setup */
#define SERVER_MAINT             0x0020  /**<< Server is in maintenance mode */
#define SERVER_SLAVE_OF_EXTERNAL_MASTER  0x0040 /**<< Server is slave of a Master outside
                                                   the provided replication topology */
#define SERVER_STALE_STATUS      0x0080  /**<< Server stale status, monitor didn't update it */
#define SERVER_MASTER_STICKINESS 0x0100  /**<< Server Master stickiness */
#define SERVER_AUTH_ERROR        0x1000  /**<< Authentication error from monitor */
#define SERVER_STALE_SLAVE       0x2000  /**<< Slave status is possible even without a master */
#define SERVER_RELAY_MASTER      0x4000  /**<< Server is a relay master */

/**
 * Is the server valid and active
 */
#define SERVER_IS_ACTIVE(server) (server->is_active)

/**
 * Is the server running - the macro returns true if the server is marked as running
 * regardless of it's state as a master or slave
 */
#define SERVER_IS_RUNNING(server) (((server)->status & (SERVER_RUNNING|SERVER_MAINT)) == SERVER_RUNNING)
/**
 * Is the server marked as down - the macro returns true if the server is believed
 * to be inoperable.
 */
#define SERVER_IS_DOWN(server)          (((server)->status & SERVER_RUNNING) == 0)
/**
 * Is the server a master? The server must be both running and marked as master
 * in order for the macro to return true
 */
#define SERVER_IS_MASTER(server) SRV_MASTER_STATUS((server)->status)

#define SRV_MASTER_STATUS(status) ((status &                            \
                                    (SERVER_RUNNING|SERVER_MASTER|SERVER_MAINT)) == \
                                   (SERVER_RUNNING|SERVER_MASTER))

/**
 * Is the server valid candidate for root master. The server must be running,
 * marked as master and not have maintenance bit set.
 */
#define SERVER_IS_ROOT_MASTER(server)                                   \
    (((server)->status & (SERVER_RUNNING|SERVER_MASTER|SERVER_MAINT)) == (SERVER_RUNNING|SERVER_MASTER))

/**
 * Is the server a slave? The server must be both running and marked as a slave
 * in order for the macro to return true
 */
#define SERVER_IS_SLAVE(server)                                         \
    (((server)->status & (SERVER_RUNNING|SERVER_SLAVE|SERVER_MAINT)) == \
     (SERVER_RUNNING|SERVER_SLAVE))

/**
 * Is the server joined Galera node? The server must be running and joined.
 */
#define SERVER_IS_JOINED(server)                                        \
    (((server)->status & (SERVER_RUNNING|SERVER_JOINED|SERVER_MAINT)) == (SERVER_RUNNING|SERVER_JOINED))

/**
 * Is the server a SQL node in MySQL Cluster? The server must be running and with NDB status
 */
#define SERVER_IS_NDB(server)                                           \
    (((server)->status & (SERVER_RUNNING|SERVER_NDB|SERVER_MAINT)) == (SERVER_RUNNING|SERVER_NDB))

/**
 * Is the server in maintenance mode.
 */
#define SERVER_IN_MAINT(server)         ((server)->status & SERVER_MAINT)

/** server is not master, slave or joined */
#define SERVER_NOT_IN_CLUSTER(s) (((s)->status & (SERVER_MASTER|SERVER_SLAVE|SERVER_JOINED|SERVER_NDB)) == 0)

#define SERVER_IS_IN_CLUSTER(s)  (((s)->status & (SERVER_MASTER|SERVER_SLAVE|SERVER_JOINED|SERVER_NDB)) != 0)

#define SERVER_IS_RELAY_SERVER(server)                                  \
    (((server)->status & (SERVER_RUNNING|SERVER_MASTER|SERVER_SLAVE|SERVER_MAINT)) == \
     (SERVER_RUNNING|SERVER_MASTER|SERVER_SLAVE))

#define SERVER_IS_SLAVE_OF_EXTERNAL_MASTER(s) (((s)->status & \
    (SERVER_RUNNING|SERVER_SLAVE_OF_EXTERNAL_MASTER)) == \
    (SERVER_RUNNING|SERVER_SLAVE_OF_EXTERNAL_MASTER))

/**
 * @brief Allocate a new server
 *
 * This will create a new server that represents a backend server that services
 * can use. This function will add the server to the running configuration but
 * will not persist the changes.
 *
 * @param name          Unique server name
 * @param address       The server address
 * @param port          The port to connect to
 * @param protocol      The protocol to use to connect to the server
 * @param authenticator The server authenticator module
 * @param auth_options  Options for the authenticator module
 * @return              The newly created server or NULL if an error occurred
 */
extern SERVER* server_alloc(const char *name, const char *address, unsigned short port,
                            const char *protocol, const char *authenticator,
                            const char *auth_options);

/**
 * @brief Find a server that can be reused
 *
 * A server that has been destroyed will not be deleted but only deactivated.
 *
 * @param name          Name of the server
 * @param protocol      Protocol used by the server
 * @param authenticator The authenticator module of the server
 * @param auth_options  Options for the authenticator
 * @param address       The network address of the new server
 * @param port          The port of the new server
 *
 * @return Repurposed SERVER or NULL if no servers matching the criteria were
 * found
 * @see runtime_create_server
 */
SERVER* server_repurpose_destroyed(const char *name, const char *protocol,
                                   const char *authenticator, const char *auth_options,
                                   const char *address, const char *port);
/**
 * @brief Serialize a server to a file
 *
 * This converts @c server into an INI format file. This allows created servers
 * to be persisted to disk. This will replace any existing files with the same
 * name.
 *
 * @param server Server to serialize
 * @return False if the serialization of the server fails, true if it was successful
 */
bool server_serialize(const SERVER *server);

/**
 * @brief Add a server parameter
 *
 * @param server Server where the parameter is added
 * @param name Parameter name
 * @param value Parameter value
 */
void server_add_parameter(SERVER *server, const char *name, const char *value);

/**
 * @brief Remove a server parameter
 *
 * @param server Server to remove the parameter from
 * @param name The name of the parameter to remove
 * @return True if a parameter was removed
 */
bool server_remove_parameter(SERVER *server, const char *name);

/**
 * @brief Check if a server points to a local MaxScale service
 *
 * @param server Server to check
 * @return True if the server points to a local MaxScale service
 */
bool server_is_mxs_service(const SERVER *server);

/**
 * @brief Convert a server to JSON format
 *
 * @param server Server to convert
 * @param host    Hostname of this server
 *
 * @return JSON representation of server or NULL if an error occurred
 */
json_t* server_to_json(const SERVER* server, const char* host);

/**
 * @brief Convert all servers into JSON format
 *
 * @param host    Hostname of this server
 *
 * @return JSON array of servers or NULL if an error occurred
 */
json_t* server_list_to_json(const char* host);

extern int server_free(SERVER *server);
extern SERVER *server_find_by_unique_name(const char *name);
extern int server_find_by_unique_names(char **server_names, int size, SERVER*** output);
extern SERVER *server_find(const char *servname, unsigned short port);
extern char *server_status(const SERVER *);
extern void server_clear_set_status(SERVER *server, uint64_t specified_bits, uint64_t bits_to_set);
extern void server_set_status_nolock(SERVER *server, uint64_t bit);
extern void server_clear_status_nolock(SERVER *server, uint64_t bit);
extern void server_transfer_status(SERVER *dest_server, const SERVER *source_server);
extern void server_add_mon_user(SERVER *server, const char *user, const char *passwd);
extern const char *server_get_parameter(const SERVER *server, const char *name);
extern void server_update_credentials(SERVER *server, const char *user, const char *passwd);
extern DCB  *server_get_persistent(SERVER *server, const char *user, const char *protocol, int id);
extern void server_update_address(SERVER *server, const char *address);
extern void server_update_port(SERVER *server,  unsigned short port);
extern uint64_t server_map_status(const char *str);
extern void server_set_version_string(SERVER* server, const char* version_string);
extern void server_set_version(SERVER* server, const char* version_string, uint64_t version);
extern uint64_t server_get_version(const SERVER* server);
extern void server_set_status(SERVER *server, int bit);
extern void server_clear_status(SERVER *server, int bit);

extern void printServer(const SERVER *);
extern void printAllServers();
extern void dprintAllServers(DCB *);
extern void dprintAllServersJson(DCB *);
extern void dprintServer(DCB *, const SERVER *);
extern void dprintPersistentDCBs(DCB *, const SERVER *);
extern void dListServers(DCB *);
extern RESULTSET *serverGetList();

MXS_END_DECLS<|MERGE_RESOLUTION|>--- conflicted
+++ resolved
@@ -134,18 +134,14 @@
     int            persistmax;     /**< Maximum pool size actually achieved since startup */
     uint8_t        charset;        /**< Default server character set */
     bool           is_active;      /**< Server is active and has not been "destroyed" */
-<<<<<<< HEAD
     bool           proxy_protocol; /**< Send proxy-protocol header to backend when connecting client sessions. */
     int            last_event;     /**< The last event that occurred on this server */
     bool           active_event;   /**< Event observed when MaxScale was active */
     int64_t        triggered_at;   /**< Time when the last event was triggered */
-=======
-    bool           created_online; /**< Whether this server was created after startup */
     struct
     {
         bool ssl_not_enabled; /**< SSL not used for an SSL enabled server */
     } log_warning; /**< Whether a specific warning was logged */
->>>>>>> 7ebd487e
 #if defined(SS_DEBUG)
     skygw_chk_t    server_chk_tail;
 #endif

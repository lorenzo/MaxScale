/*
 * This file is distributed as part of the SkySQL Gateway.  It is free
 * software: you can redistribute it and/or modify it under the terms of the
 * GNU General Public License as published by the Free Software Foundation,
 * version 2.
 *
 * This program is distributed in the hope that it will be useful, but WITHOUT
 * ANY WARRANTY; without even the implied warranty of MERCHANTABILITY or FITNESS
 * FOR A PARTICULAR PURPOSE.  See the GNU General Public License for more
 * details.
 *
 * You should have received a copy of the GNU General Public License along with
 * this program; if not, write to the Free Software Foundation, Inc., 51
 * Franklin Street, Fifth Floor, Boston, MA 02110-1301 USA.
 *
 * Copyright SkySQL Ab 2013
 */

/**
 * @file dcb.c  -  Descriptor Control Block generic functions
 *
 * Descriptor control blocks provide the key mechanism for the interface
 * with the non-blocking socket polling routines. The descriptor control
 * block is the user data that is handled by the epoll system and contains
 * the state data and pointers to other components that relate to the
 * use of a file descriptor.
 *
 * @verbatim
 * Revision History
 *
 * Date		Who			Description
 * 12/06/13	Mark Riddoch		Initial implementation
 * 21/06/13	Massimiliano Pinto	free_dcb is used
 * 25/06/13	Massimiliano Pinto	Added checks to session and router_session
 * 28/06/13	Mark Riddoch		Changed the free mechanism ti
 * 					introduce a zombie state for the
 * 					dcb
 * 02/07/2013	Massimiliano Pinto	Addition of delayqlock, delayq and
 *                                      authlock for handling backend
 *                                      asynchronous protocol connection
 *					and a generic lock for backend
 *                                      authentication
 * 16/07/2013	Massimiliano Pinto	Added command type for dcb
 * 23/07/2013	Mark Riddoch		Tidy up logging
 * 02/09/2013	Massimiliano Pinto	Added session refcount
 * 27/09/2013	Massimiliano Pinto	dcb_read returns 0 if ioctl returns no
 *                                      error and 0 bytes to read.
 *					This fixes a bug with many reads from
 *                                      backend
 *
 * @endverbatim
 */
#include <stdio.h>
#include <stdarg.h>
#include <stdlib.h>
#include <string.h>
#include <dcb.h>
#include <spinlock.h>
#include <server.h>
#include <session.h>
#include <service.h>
#include <modules.h>
#include <router.h>
#include <errno.h>
#include <gw.h>
#include <poll.h>
#include <atomic.h>
#include <skygw_utils.h>
#include <log_manager.h>

extern int lm_enabled_logfiles_bitmask;

static	DCB		*allDCBs = NULL;	/* Diagnotics need a list of DCBs */
static	DCB		*zombies = NULL;
static	SPINLOCK	dcbspin = SPINLOCK_INIT;
static	SPINLOCK	zombiespin = SPINLOCK_INIT;

static void dcb_final_free(DCB *dcb);
static bool dcb_set_state_nomutex(
        DCB*              dcb,
        const dcb_state_t new_state,
        dcb_state_t*      old_state);

DCB* dcb_get_zombies(void)
{
        return zombies;
}

/**
 * Allocate a new DCB. 
 *
 * This routine performs the generic initialisation on the DCB before returning
 * the newly allocated DCB.
 *
 * @return A newly allocated DCB or NULL if non could be allocated.
 */
DCB * dcb_alloc(
        dcb_role_t role)
{
DCB	*rval;

	if ((rval = calloc(1, sizeof(DCB))) == NULL)
	{
		return NULL;
	}
#if defined(SS_DEBUG)
        rval->dcb_chk_top = CHK_NUM_DCB;
        rval->dcb_chk_tail = CHK_NUM_DCB;
#endif
        rval->dcb_role = role;
#if 1
	//let's call simple_mutex_done in dcb_final_free
        simple_mutex_init(&rval->dcb_write_lock, "DCB write mutex");
        simple_mutex_init(&rval->dcb_read_lock, "DCB read mutex");
        rval->dcb_write_active = false;
        rval->dcb_read_active = false;
#endif
        spinlock_init(&rval->dcb_initlock);
	spinlock_init(&rval->writeqlock);
	spinlock_init(&rval->delayqlock);
	spinlock_init(&rval->authlock);
        rval->fd = -1;
	memset(&rval->stats, 0, sizeof(DCBSTATS));	// Zero the statistics
	rval->state = DCB_STATE_ALLOC;
	bitmask_init(&rval->memdata.bitmask);
	rval->next = NULL;

	spinlock_acquire(&dcbspin);
	if (allDCBs == NULL)
		allDCBs = rval;
	else
	{
		DCB *ptr = allDCBs;
		while (ptr->next)
			ptr = ptr->next;
		ptr->next = rval;
	}
	spinlock_release(&dcbspin);
	return rval;
}


/**
 * Free a DCB that has not been associated with a decriptor.
 *
 * @param dcb	The DCB to free
 */
void
dcb_free(DCB *dcb)
{
	if (dcb->fd == -1)
		dcb_final_free(dcb);
	else
	{
		LOGIF(LE, (skygw_log_write_flush(
               		LOGFILE_ERROR,
			"Error : Attempt to free a DCB via dcb_fee "
			"that has been associated with a descriptor.")));
	}
}

/** 
 * Add the DCB to the end of zombies list. 
 *
 * Adding to list occurs once per DCB. This is ensured by changing the
 * state of DCB to DCB_STATE_ZOMBIE after addition. Prior insertion, DCB state
 * is checked and operation proceeds only if state differs from DCB_STATE_ZOMBIE.
 * @param dcb The DCB to add to the zombie list
 * @return none
 */
void
dcb_add_to_zombieslist(DCB *dcb)
{
        bool        succp = false;
        dcb_state_t prev_state = DCB_STATE_UNDEFINED;
        
        CHK_DCB(dcb);        

        /*<
         * Protect zombies list access.
         */
	spinlock_acquire(&zombiespin);
        /*<
         * If dcb is already added to zombies list, return.
         */
        if (dcb->state != DCB_STATE_NOPOLLING) {
                ss_dassert(dcb->state != DCB_STATE_POLLING &&
                           dcb->state != DCB_STATE_LISTENING);
                spinlock_release(&zombiespin);
                return;
        }
#if 1
        /*<
         * Add closing dcb to the top of the list.
         */
        dcb->memdata.next = zombies;
        zombies = dcb;
#else
	if (zombies == NULL) {
		zombies = dcb;
        } else {
		DCB *ptr = zombies;
		while (ptr->memdata.next)
		{
                        ss_info_dassert(
                                ptr->memdata.next->state == DCB_STATE_ZOMBIE,
                                "Next zombie is not in DCB_STATE_ZOMBIE state");

                        ss_info_dassert(
                                ptr != dcb,
                                "Attempt to add DCB to zombies list although it "
                                "is already there.");
                        
			if (ptr == dcb)
			{
				LOGIF(LE, (skygw_log_write_flush(
                                        LOGFILE_ERROR,
                                        "Error : Attempt to add DCB to zombies "
                                        "list when it is already in the list")));
				break;
			}
			ptr = ptr->memdata.next;
		}
		if (ptr != dcb) {
                        ptr->memdata.next = dcb;
                }
	}
#endif
        /*<
         * Set state which indicates that it has been added to zombies
         * list.
         */
        succp = dcb_set_state(dcb, DCB_STATE_ZOMBIE, &prev_state);
        ss_info_dassert(succp, "Failed to set DCB_STATE_ZOMBIE");
        
	spinlock_release(&zombiespin);
}



/**
 * Free a DCB and remove it from the chain of all DCBs
 *
 * NB This is called with the caller holding the zombie queue
 * spinlock
 *
 * @param dcb The DCB to free
 */
static void
dcb_final_free(DCB *dcb)
{
        CHK_DCB(dcb);
        ss_info_dassert(dcb->state == DCB_STATE_DISCONNECTED,
                        "dcb not in DCB_STATE_DISCONNECTED state.");

	/*< First remove this DCB from the chain */
	spinlock_acquire(&dcbspin);
	if (allDCBs == dcb)
	{
		/*<
		 * Deal with the special case of removing the DCB at the head of
		 * the chain.
		 */
		allDCBs = dcb->next;
	}
	else
	{
		/*<
		 * We find the DCB that point to the one we are removing and then
		 * set the next pointer of that DCB to the next pointer of the
		 * DCB we are removing.
		 */
		DCB *ptr = allDCBs;
		while (ptr && ptr->next != dcb)
			ptr = ptr->next;
		if (ptr)
			ptr->next = dcb->next;
	}
	spinlock_release(&dcbspin);

        if (dcb->session) {
                /*<
                 * Terminate client session.
                 */
                {
                        SESSION *local_session = dcb->session;
                        CHK_SESSION(local_session);
                        /*<
                         * Remove reference from session if dcb is client.
                         */
                        if (local_session->client == dcb) {
                            local_session->client = NULL;
                        }
	                dcb->session = NULL;                        
			session_free(local_session);
		}
	}

	if (dcb->protocol != NULL)
		free(dcb->protocol);
	if (dcb->data)
		free(dcb->data);
	if (dcb->remote)
		free(dcb->remote);
	bitmask_free(&dcb->memdata.bitmask);
<<<<<<< HEAD

#if 1
	simple_mutex_done(&dcb->dcb_read_lock);
	simple_mutex_done(&dcb->dcb_write_lock);
#endif

=======
        simple_mutex_done(&dcb->dcb_read_lock);
        simple_mutex_done(&dcb->dcb_write_lock);
>>>>>>> 67d9b3af
	free(dcb);
}

/**
 * Process the DCB zombie queue
 *
 * This routine is called by each of the polling threads with
 * the thread id of the polling thread. It must clear the bit in
 * the memdata bitmask for the polling thread that calls it. If the
 * operation of clearing this bit means that no bits are set in
 * the memdata.bitmask then the DCB is no longer able to be 
 * referenced and it can be finally removed.
 *
 * @param	threadid	The thread ID of the caller
 */
DCB*
dcb_process_zombies(int threadid)
{
DCB	*ptr, *lptr;
DCB*    dcb_list = NULL;
DCB*    dcb = NULL;
bool    succp = false;

	/*<
	 * Perform a dirty read to see if there is anything in the queue.
	 * This avoids threads hitting the queue spinlock when the queue 
	 * is empty. This will really help when the only entry is being
	 * freed, since the queue is updated before the expensive call to
	 * dcb_final_free.
	 */
	if (!zombies)
		return NULL;

	spinlock_acquire(&zombiespin);
	ptr = zombies;
	lptr = NULL;
	while (ptr)
	{                    
		bitmask_clear(&ptr->memdata.bitmask, threadid);
		if (bitmask_isallclear(&ptr->memdata.bitmask))
		{
			/*<
			 * Remove the DCB from the zombie queue
 			 * and call the final free routine for the
			 * DCB
			 *
			 * ptr is the DCB we are processing
			 * lptr is the previous DCB on the zombie queue
			 * or NULL if the DCB is at the head of the queue
			 * tptr is the DCB after the one we are processing
			 * on the zombie queue
			 */
			DCB	*tptr = ptr->memdata.next;
			if (lptr == NULL)
				zombies = tptr;
			else
				lptr->memdata.next = tptr;
                        LOGIF(LD, (skygw_log_write_flush(
                                LOGFILE_DEBUG,
                                "%lu [dcb_process_zombies] Remove dcb %p fd %d "
                                "in state %s from zombies list.",
                                pthread_self(),
                                ptr,
                                ptr->fd,
                                STRDCBSTATE(ptr->state)))); 
                        ss_info_dassert(ptr->state == DCB_STATE_ZOMBIE,
                                        "dcb not in DCB_STATE_ZOMBIE state.");
                        /*<
                         * Move dcb to linked list of victim dcbs.
                         */
                        if (dcb_list == NULL) {
                                dcb_list = ptr;
                                dcb = dcb_list;
                        } else {
                                dcb->memdata.next = ptr;
                                dcb = dcb->memdata.next;
                        }
                        dcb->memdata.next = NULL;
			ptr = tptr;
		}
		else
		{
			lptr = ptr;
			ptr = ptr->memdata.next;
		}
	}
	spinlock_release(&zombiespin);

        dcb = dcb_list;
        /*< Close, and set DISCONNECTED victims */
        while (dcb != NULL) {
		DCB* dcb_next = NULL;
                int  rc = 0;
                /*<
                 * Close file descriptor and move to clean-up phase.
                 */
                rc = close(dcb->fd);

                if (rc < 0) {
                    int eno = errno;
                    errno = 0;
                    LOGIF(LE, (skygw_log_write_flush(
                            LOGFILE_ERROR,
                            "Error : Failed to close "
                            "socket %d on dcb %p due error %d, %s.",
                            dcb->fd,
                            dcb,
                            eno,
                            strerror(eno))));
                }  
#if defined(SS_DEBUG)
                else {
                    LOGIF(LD, (skygw_log_write_flush(
                            LOGFILE_DEBUG,
                            "%lu [dcb_process_zombies] Closed socket "
                            "%d on dcb %p.",
                            pthread_self(),
                            dcb->fd,
                            dcb)));
                    conn_open[dcb->fd] = false;
                    ss_debug(dcb->fd = -1;)
                }
#endif
                succp = dcb_set_state(dcb, DCB_STATE_DISCONNECTED, NULL);
                ss_dassert(succp);
		dcb_next = dcb->memdata.next;
                dcb_final_free(dcb);
                dcb = dcb_next;
        }
        return zombies;
}

/**
 * Connect to a server
 * 
 * This routine will create a server connection
 * If succesful the new dcb will be put in
 * epoll set by dcb->func.connect
 *
 * @param server	The server to connect to
 * @param session	The session this connection is being made for
 * @param protocol	The protocol module to use
 * @return		The new allocated dcb or NULL if the DCB was not connected
 */
DCB *
dcb_connect(SERVER *server, SESSION *session, const char *protocol)
{
DCB		*dcb;
GWPROTOCOL	*funcs;
int             fd;
int             rc;

	if ((dcb = dcb_alloc(DCB_ROLE_REQUEST_HANDLER)) == NULL)
	{
		return NULL;
	}
        
	if ((funcs = (GWPROTOCOL *)load_module(protocol,
                                               MODULE_PROTOCOL)) == NULL)
	{
                dcb_set_state(dcb, DCB_STATE_DISCONNECTED, NULL);
		dcb_final_free(dcb);
		LOGIF(LE, (skygw_log_write_flush(
                        LOGFILE_ERROR,
			"Error : Failed to load protocol module for %s, free "
                        "dcb %p\n",
                        protocol,
                        dcb)));
		return NULL;
	}
	memcpy(&(dcb->func), funcs, sizeof(GWPROTOCOL));

        /*<
         * Link dcb to session. Unlink is called in dcb_final_free
         */
	if (!session_link_dcb(session, dcb))
	{
		LOGIF(LD, (skygw_log_write(
                        LOGFILE_DEBUG,
			"%lu [dcb_connect] Failed to link to session, the "
                        "session has been removed.",
                        pthread_self())));
		dcb_final_free(dcb);
		return NULL;
	}
        fd = dcb->func.connect(dcb, server, session);

        if (fd == -1) {
                LOGIF(LD, (skygw_log_write(
                        LOGFILE_DEBUG,
                        "%lu [dcb_connect] Failed to connect to server %s:%d, "
                        "from backend dcb %p, client dcp %p fd %d.",
                        pthread_self(),
                        server->name,
                        server->port,
                        dcb,
                        session->client,
                        session->client->fd)));
                dcb_set_state(dcb, DCB_STATE_DISCONNECTED, NULL);
                dcb_final_free(dcb);
                return NULL;
	} else {
                LOGIF(LD, (skygw_log_write_flush(
                        LOGFILE_DEBUG,
                        "%lu [dcb_connect] Connected to server %s:%d, "
                        "from backend dcb %p, client dcp %p fd %d.",
                        pthread_self(),
                        server->name,
                        server->port,
                        dcb,
                        session->client,
                        session->client->fd)));
        }
        ss_dassert(dcb->fd == -1); /*< must be uninitialized at this point */
        /*<
         * Successfully connected to backend. Assign file descriptor to dcb
         */
        dcb->fd = fd;
        /** Copy status field to DCB */
        dcb->dcb_server_status = server->status;

	/*<
	 * backend_dcb is connected to backend server, and once backend_dcb
         * is added to poll set, authentication takes place as part of 
	 * EPOLLOUT event that will be received once the connection
	 * is established.
	 */
        
        /*<
         * Add the dcb in the poll set
         */
        rc = poll_add_dcb(dcb);

        if (rc == -1) {
                dcb_set_state(dcb, DCB_STATE_DISCONNECTED, NULL);
                dcb_final_free(dcb);
                return NULL;
        }
	/*<
	 * The dcb will be addded into poll set by dcb->func.connect
	 */
	atomic_add(&server->stats.n_connections, 1);
	atomic_add(&server->stats.n_current, 1);
        
	return dcb;
}


/**
 * General purpose read routine to read data from a socket in the
 * Descriptor Control Block and append it to a linked list of buffers.
 * The list may be empty, in which case *head == NULL
 *
 * @param dcb	The DCB to read from
 * @param head	Pointer to linked list to append data to
 * @return	-1 on error, otherwise the number of read bytes on the last.
 * 0 is returned if no data available on the last iteration of while loop.
 */
int
dcb_read(DCB *dcb, GWBUF **head)
{
GWBUF 	  *buffer = NULL;
int 	  b;
int       rc;
int       n = 0;
int       eno = 0;

        CHK_DCB(dcb);
        while (true)
	{
		int bufsize;

                rc = ioctl(dcb->fd, FIONREAD, &b);

                if (rc == -1) {
                        eno = errno;
                        errno = 0;
                        LOGIF(LE, (skygw_log_write_flush(
                                LOGFILE_ERROR,
                                "Error : ioctl FIONREAD for dcb %p in "
                                "state %s fd %d failed due error %d, %s.",
                                dcb,
                                STRDCBSTATE(dcb->state),
                                dcb->fd,
                                eno,
                                strerror(eno))));
                        n = -1;
                        goto return_n;
                }
                /*< Nothing to read - leave */
                if (b == 0) {
                        n = 0;
                        goto return_n;
                }
                bufsize = MIN(b, MAX_BUFFER_SIZE);

		if ((buffer = gwbuf_alloc(bufsize)) == NULL)
		{
                        /*<
                         * This is a fatal error which should cause shutdown.
                         * Todo shutdown if memory allocation fails.
                         */
                        LOGIF(LE, (skygw_log_write_flush(
                                LOGFILE_ERROR,
                                "Error : Failed to allocate read buffer "
                                "for dcb %p fd %d, due %d, %s.",
                                dcb,
                                dcb->fd, 
                                eno,
                                strerror(eno))));
                        
                        n = -1;
                        ss_dassert(buffer != NULL);
                        goto return_n;
		}
		GW_NOINTR_CALL(n = read(dcb->fd, GWBUF_DATA(buffer), bufsize);
                               dcb->stats.n_reads++);

		if (n <= 0)
		{
                        int eno = errno;
                        errno = 0;

                        if (eno != EAGAIN && eno != EWOULDBLOCK) {
                                LOGIF(LE, (skygw_log_write_flush(
                                        LOGFILE_ERROR,
                                        "Error : Read failed, dcb %p in state "
                                        "%s fd %d, due %d, %s.",
                                        dcb,
                                        STRDCBSTATE(dcb->state),
                                        dcb->fd, 
                                        eno,
                                        strerror(eno))));
                        }
                        else
                        {
                                /*<
                                 * If read would block it means that other thread
                                 * has probably read the data.
                                 */
                                n = 0;
                        }
                        
			gwbuf_free(buffer);
                        goto return_n;
                }
                LOGIF(LD, (skygw_log_write(
                        LOGFILE_DEBUG,
                        "%lu [dcb_read] Read %d bytes from dcb %p in state %s "
                        "fd %d.", 
                        pthread_self(),
                        n,
                        dcb,
                        STRDCBSTATE(dcb->state),
                        dcb->fd)));
		/*< Append read data to the gwbuf */
		*head = gwbuf_append(*head, buffer);
	} /*< while (true) */
return_n:
	return n;
}


/**
 * General purpose routine to write to a DCB
 *
 * @param dcb	The DCB of the client
 * @param queue	Queue of buffers to write
 */
int
dcb_write(DCB *dcb, GWBUF *queue)
{
        int w;
        int saved_errno = 0;

        ss_dassert(queue != NULL);

        if (queue == NULL ||
            (dcb->state != DCB_STATE_ALLOC &&
             dcb->state != DCB_STATE_POLLING &&
             dcb->state != DCB_STATE_LISTENING &&
             dcb->state != DCB_STATE_NOPOLLING))
        {
                LOGIF(LD, (skygw_log_write(
                        LOGFILE_DEBUG,
                        "%lu [dcb_write] Write aborted to dcb %p because "
                        "it is in state %s",
                        pthread_self(),
                        dcb->stats.n_buffered,
                        dcb,
                        STRDCBSTATE(dcb->state),
                        dcb->fd)));
                return 0;
        }
                
        spinlock_acquire(&dcb->writeqlock);

	if (dcb->writeq != NULL)
	{
		/*
		 * We have some queued data, so add our data to
		 * the write queue and return.
		 * The assumption is that there will be an EPOLLOUT
		 * event to drain what is already queued. We are protected
		 * by the spinlock, which will also be acquired by the
		 * the routine that drains the queue data, so we should
		 * not have a race condition on the event.
		 */
		dcb->writeq = gwbuf_append(dcb->writeq, queue);
		dcb->stats.n_buffered++;
                LOGIF(LD, (skygw_log_write(
                                   LOGFILE_DEBUG,
                                   "%lu [dcb_write] Append to writequeue. %d writes "
                                   "buffered for dcb %p in state %s fd %d",
                                   pthread_self(),
                                   dcb->stats.n_buffered,
                                   dcb,
                                   STRDCBSTATE(dcb->state),
                                   dcb->fd)));
	}
	else
	{
		int	len;

		/*
		 * Loop over the buffer chain that has been passed to us
		 * from the reading side.
		 * Send as much of the data in that chain as possible and
		 * add any balance to the write queue.
		 */
		while (queue != NULL)
		{
#if defined(SS_DEBUG)
                        if (dcb->dcb_role == DCB_ROLE_REQUEST_HANDLER &&
                            dcb->session != NULL)
                        {
                                if (dcb_isclient(dcb) && fail_next_client_fd) {
                                        dcb_fake_write_errno[dcb->fd] = 32;
                                        dcb_fake_write_ev[dcb->fd] = 29;
                                        fail_next_client_fd = false;
                                } else if (!dcb_isclient(dcb) &&
                                           fail_next_backend_fd)
                                {
                                        dcb_fake_write_errno[dcb->fd] = 32;
                                        dcb_fake_write_ev[dcb->fd] = 29;
                                        fail_next_backend_fd = false;
                                }
                        }
#endif /* SS_DEBUG */
			len = GWBUF_LENGTH(queue);
			GW_NOINTR_CALL(
                                w = gw_write(
#if defined(SS_DEBUG)
                                        dcb,
#endif
                                        dcb->fd, GWBUF_DATA(queue), len);
                                dcb->stats.n_writes++;
                                );
                        
			if (w < 0)
			{
                                saved_errno = errno;
                                errno = 0;

                                if (LOG_IS_ENABLED(LOGFILE_DEBUG))
                                {
                                if (saved_errno == EPIPE) {
                                        LOGIF(LD, (skygw_log_write(
                                                LOGFILE_DEBUG,
                                                "%lu [dcb_write] Write to dcb "
                                                "%p in state %s fd %d failed "
                                                "due errno %d, %s",
                                                pthread_self(),
                                                dcb,
                                                STRDCBSTATE(dcb->state),
                                                dcb->fd,
                                                saved_errno,
                                                strerror(saved_errno))));
                                        } 
                                }
                                if (LOG_IS_ENABLED(LOGFILE_ERROR))
                                {
                                        if (saved_errno != EPIPE &&
                                                saved_errno != EAGAIN &&
                                           saved_errno != EWOULDBLOCK)
                                {
                                        LOGIF(LE, (skygw_log_write_flush(
                                                LOGFILE_ERROR,
                                                "Error : Write to dcb %p in "
                                                "state %s fd %d failed due "
                                                "errno %d, %s",
                                                dcb,
                                                STRDCBSTATE(dcb->state),
                                                dcb->fd,
                                                saved_errno,
                                                strerror(saved_errno))));
                                }
                                }
				break;
			}
			/*
			 * Pull the number of bytes we have written from
			 * queue with have.
			 */
			queue = gwbuf_consume(queue, w);
                        LOGIF(LD, (skygw_log_write(
                                LOGFILE_DEBUG,
                                "%lu [dcb_write] Wrote %d Bytes to dcb %p in "
                                "state %s fd %d",
                                pthread_self(),
                                w,
                                dcb,
                                 STRDCBSTATE(dcb->state),
                                dcb->fd)));
		} /*< while (queue != NULL) */
                /*<
                 * What wasn't successfully written is stored to write queue
                 * for suspended write.
                 */
                dcb->writeq = queue;
                
		if (queue != NULL)
		{
			dcb->stats.n_buffered++;
		}
	} /* if (dcb->writeq) */

	if (saved_errno != 0 &&
            queue != NULL &&
            saved_errno != EAGAIN &&
            saved_errno != EWOULDBLOCK)
	{
                LOGIF(LE, (skygw_log_write_flush(
                        LOGFILE_ERROR,
                        "Error : Writing to %s socket failed due %d, %s.",
                        dcb_isclient(dcb) ? "client" : "backend server",
                        saved_errno,
                        strerror(saved_errno))));

		spinlock_release(&dcb->writeqlock);
		return 0;
	}
	spinlock_release(&dcb->writeqlock);
	return 1;
}

/**
 * Drain the write queue of a DCB. This is called as part of the EPOLLOUT handling
 * of a socket and will try to send any buffered data from the write queue
 * up until the point the write would block.
 *
 * @param dcb	DCB to drain the write queue of
 * @return The number of bytes written
 */
int
dcb_drain_writeq(DCB *dcb)
{
int n = 0;
int w;
int saved_errno = 0;

	spinlock_acquire(&dcb->writeqlock);
	if (dcb->writeq)
	{
		int	len;

		/*
		 * Loop over the buffer chain in the pending writeq
		 * Send as much of the data in that chain as possible and
		 * leave any balance on the write queue.
		 */
		while (dcb->writeq != NULL)
		{
			len = GWBUF_LENGTH(dcb->writeq);
			GW_NOINTR_CALL(w = gw_write(
#if defined(SS_DEBUG)
                               dcb,
#endif
                               dcb->fd,
                               GWBUF_DATA(dcb->writeq),
                               len););
			saved_errno = errno;
                        errno = 0;
                        
			if (w < 0)
			{
                                if (saved_errno == EAGAIN ||
                                    saved_errno == EWOULDBLOCK)
                                {
                                        break;
                                }
                                LOGIF(LE, (skygw_log_write_flush(
                                        LOGFILE_ERROR,
                                        "Error : Write to dcb %p "
                                        "in state %s fd %d failed due errno %d, %s",
                                        dcb,
                                        STRDCBSTATE(dcb->state),
                                        dcb->fd,
                                        saved_errno,
                                        strerror(saved_errno))));
                                break;
			}
			/*
			 * Pull the number of bytes we have written from
			 * queue with have.
			 */
			dcb->writeq = gwbuf_consume(dcb->writeq, w);
                        LOGIF(LD, (skygw_log_write(
                                LOGFILE_DEBUG,
                                "%lu [dcb_drain_writeq] Wrote %d Bytes to dcb %p "
                                "in state %s fd %d",
                                pthread_self(),
                                w,
                                dcb,
                                STRDCBSTATE(dcb->state),
                                dcb->fd)));
			n += w;
		}
	}
	spinlock_release(&dcb->writeqlock);
	return n;
}

/** 
 * Removes dcb from poll set, and adds it to zombies list. As a consequense,
 * dcb first moves to DCB_STATE_NOPOLLING, and then to DCB_STATE_ZOMBIE state.
 * At the end of the function state may not be DCB_STATE_ZOMBIE because once dcb_initlock
 * is released parallel threads may change the state.
 *
 * Parameters:
 * @param dcb The DCB to close
 *
 *
 */
void
dcb_close(DCB *dcb)
{
        int  rc;
        CHK_DCB(dcb);

        /*<
         * dcb_close may be called for freshly created dcb, in which case
         * it only needs to be freed.
         */
        if (dcb->state == DCB_STATE_ALLOC) {
                dcb_set_state(dcb, DCB_STATE_DISCONNECTED, NULL);
                dcb_final_free(dcb);
                return;
        }
        
        ss_dassert(dcb->state == DCB_STATE_POLLING ||
               dcb->state == DCB_STATE_NOPOLLING ||
               dcb->state == DCB_STATE_ZOMBIE);
        
        /*<
         * Stop dcb's listening and modify state accordingly.
         */
        rc = poll_remove_dcb(dcb);

        ss_dassert(dcb->state == DCB_STATE_NOPOLLING ||
                   dcb->state == DCB_STATE_ZOMBIE);
        
        if (rc == 0) {
                LOGIF(LD, (skygw_log_write(
                        LOGFILE_DEBUG,
                        "%lu [dcb_close] Removed dcb %p in state %s from "
                        "poll set.",
                        pthread_self(),
                        dcb,
                        STRDCBSTATE(dcb->state))));
        } else {
            LOGIF(LE, (skygw_log_write(
                    LOGFILE_ERROR,
                    "%lu [dcb_close] Error : Removing dcb %p in state %s from "
                    "poll set failed.",
                    pthread_self(),
                    dcb,
                    STRDCBSTATE(dcb->state))));
        }
        
        if (dcb->state == DCB_STATE_NOPOLLING) {
                dcb_add_to_zombieslist(dcb);
        }
}

/**
 * Diagnostic to print a DCB
 *
 * @param dcb	The DCB to print
 *
 */
void
printDCB(DCB *dcb)
{
	printf("DCB: %p\n", (void *)dcb);
	printf("\tDCB state: 		%s\n", gw_dcb_state2string(dcb->state));
	if (dcb->remote)
		printf("\tConnected to:		%s\n", dcb->remote);
	printf("\tQueued write data:	%d\n", gwbuf_length(dcb->writeq));
	printf("\tStatistics:\n");
	printf("\t\tNo. of Reads: 	%d\n", dcb->stats.n_reads);
	printf("\t\tNo. of Writes:	%d\n", dcb->stats.n_writes);
	printf("\t\tNo. of Buffered Writes:	%d\n", dcb->stats.n_buffered);
	printf("\t\tNo. of Accepts: %d\n", dcb->stats.n_accepts);
}

/**
 * Diagnostic to print all DCB allocated in the system
 *
 */
void printAllDCBs()
{
DCB	*dcb;

	spinlock_acquire(&dcbspin);
	dcb = allDCBs;
	while (dcb)
	{
		printDCB(dcb);
		dcb = dcb->next;
	}
	spinlock_release(&dcbspin);
}


/**
 * Diagnostic to print all DCB allocated in the system
 *
 */
void dprintAllDCBs(DCB *pdcb)
{
DCB	*dcb;

	spinlock_acquire(&dcbspin);
	dcb = allDCBs;
	while (dcb)
	{
		dcb_printf(pdcb, "DCB: %p\n", (void *)dcb);
		dcb_printf(pdcb, "\tDCB state:          %s\n", gw_dcb_state2string(dcb->state));
		if (dcb->session && dcb->session->service)
			dcb_printf(pdcb, "\tService:            %s\n", dcb->session->service->name);
		if (dcb->remote)
			dcb_printf(pdcb, "\tConnected to:       %s\n", dcb->remote);
		if (dcb->writeq)
			dcb_printf(pdcb, "\tQueued write data:  %d\n", gwbuf_length(dcb->writeq));
		dcb_printf(pdcb, "\tStatistics:\n");
		dcb_printf(pdcb, "\t\tNo. of Reads:           %d\n", dcb->stats.n_reads);
		dcb_printf(pdcb, "\t\tNo. of Writes:          %d\n", dcb->stats.n_writes);
		dcb_printf(pdcb, "\t\tNo. of Buffered Writes: %d\n", dcb->stats.n_buffered);
		dcb_printf(pdcb, "\t\tNo. of Accepts:         %d\n", dcb->stats.n_accepts);
		dcb = dcb->next;
	}
	spinlock_release(&dcbspin);
}

/**
 * Diagnostic to print a DCB to another DCB
 *
 * @param pdcb	The DCB to which send the output
 * @param dcb	The DCB to print
 */
void
dprintDCB(DCB *pdcb, DCB *dcb)
{
	dcb_printf(pdcb, "DCB: %p\n", (void *)dcb);
	dcb_printf(pdcb, "\tDCB state: 		%s\n", gw_dcb_state2string(dcb->state));
	if (dcb->remote)
		dcb_printf(pdcb, "\tConnected to:		%s\n", dcb->remote);
	dcb_printf(pdcb, "\tOwning Session:   	%d\n", dcb->session);
	dcb_printf(pdcb, "\tQueued write data:	%d\n", gwbuf_length(dcb->writeq));
	dcb_printf(pdcb, "\tStatistics:\n");
	dcb_printf(pdcb, "\t\tNo. of Reads: 	%d\n", dcb->stats.n_reads);
	dcb_printf(pdcb, "\t\tNo. of Writes:	%d\n", dcb->stats.n_writes);
	dcb_printf(pdcb, "\t\tNo. of Buffered Writes:	%d\n", dcb->stats.n_buffered);
	dcb_printf(pdcb, "\t\tNo. of Accepts: %d\n", dcb->stats.n_accepts);
}

/**
 * Return a string representation of a DCB state.
 *
 * @param state	The DCB state
 * @return String representation of the state
 *
 */
const char *
gw_dcb_state2string (int state) {
	switch(state) {
		case DCB_STATE_ALLOC:
			return "DCB Allocated";
		case DCB_STATE_POLLING:
			return "DCB in the polling loop";
		case DCB_STATE_LISTENING:
			return "DCB for listening socket";
		case DCB_STATE_DISCONNECTED:
			return "DCB socket closed";
		case DCB_STATE_FREED:
			return "DCB memory could be freed";
		case DCB_STATE_ZOMBIE:
			return "DCB Zombie";
		default:
			return "DCB (unknown)";
	}
}

/**
 * A  DCB based wrapper for printf. Allows formattign printing to
 * a descritor control block.
 *
 * @param dcb	Descriptor to write to
 * @param fmt	A printf format string
 * @param ...	Variable arguments for the print format
 */
void
dcb_printf(DCB *dcb, const char *fmt, ...)
{
GWBUF	*buf;
va_list	args;

	if ((buf = gwbuf_alloc(10240)) == NULL)
		return;
	va_start(args, fmt);
	vsnprintf(GWBUF_DATA(buf), 10240, fmt, args);
	va_end(args);

	buf->end = GWBUF_DATA(buf) + strlen(GWBUF_DATA(buf));
	dcb->func.write(dcb, buf);
}

/**
 * Determine the role that a DCB plays within a session.
 *
 * @param dcb
 * @return Non-zero if the DCB is the client of the session
 */
int
dcb_isclient(DCB *dcb)
{
	if(dcb->session) {
		if (dcb->session->client) {
			return (dcb->session && dcb == dcb->session->client);
		}
	}

        return 0;
}

/**
 * Print hash table statistics to a DCB
 *
 * @param dcb		The DCB to send the information to
 * @param table		The hash table
 */
void dcb_hashtable_stats(
        DCB*  dcb,
        void* table)
{
        int total;
        int longest;
        int hashsize;

        total = 0;
	longest = 0;

        hashtable_get_stats(table, &hashsize, &total, &longest);

        dcb_printf(dcb,
                   "Hashtable: %p, size %d\n",
                   table,
                   hashsize);
        
	dcb_printf(dcb, "\tNo. of entries:     	%d\n", total);
	dcb_printf(dcb, "\tAverage chain length:	%.1f\n", (float)total / hashsize);
	dcb_printf(dcb, "\tLongest chain length:	%d\n", longest);
}


bool dcb_set_state(
        DCB*              dcb,
        const dcb_state_t new_state,
        dcb_state_t*      old_state)
{
        bool              succp;
        dcb_state_t       state ;
        
        CHK_DCB(dcb);
        spinlock_acquire(&dcb->dcb_initlock);
        succp = dcb_set_state_nomutex(dcb, new_state, &state);
        
        spinlock_release(&dcb->dcb_initlock);

        if (old_state != NULL) {
                *old_state = state;
        }
        return succp;
}

static bool dcb_set_state_nomutex(
        DCB*              dcb,
        const dcb_state_t new_state,
        dcb_state_t*      old_state)
{
        bool        succp = false;
        dcb_state_t state = DCB_STATE_UNDEFINED;
        
        CHK_DCB(dcb);

        state = dcb->state;
        
        if (old_state != NULL) {
                *old_state = state;
        }
        
        switch (state) {
        case DCB_STATE_UNDEFINED:
                dcb->state = new_state;
                succp = true;
                break;

        case DCB_STATE_ALLOC:
                switch (new_state) {
                case DCB_STATE_POLLING:      /*< for client requests */
                case DCB_STATE_LISTENING:    /*< for connect listeners */
                case DCB_STATE_DISCONNECTED: /*< for failed connections */
                        dcb->state = new_state;
                        succp = true;
                        break;
                default:                        
                        ss_dassert(old_state != NULL);
                        break;
                }
                break;
                
        case DCB_STATE_POLLING:
                switch(new_state) {
                case DCB_STATE_NOPOLLING:
                        dcb->state = new_state;
                        succp = true;
                        break;
                default:
                        ss_dassert(old_state != NULL);
                        break;
                }
                break;

        case DCB_STATE_LISTENING:
                switch(new_state) {
                case DCB_STATE_NOPOLLING:
                        dcb->state = new_state;
                        succp = true;
                        break;
                default:
                        ss_dassert(old_state != NULL);
                        break;
                }
                break;
                
        case DCB_STATE_NOPOLLING:
                switch (new_state) {
                case DCB_STATE_ZOMBIE:
                        dcb->state = new_state;
                case DCB_STATE_POLLING: /*< ok to try but state can't change */
                        succp = true;
                        break;
                default:
                        ss_dassert(old_state != NULL);
                        break;
                }
                break;

        case DCB_STATE_ZOMBIE:
                switch (new_state) {
                case DCB_STATE_DISCONNECTED:
                        dcb->state = new_state;
                case DCB_STATE_POLLING: /*< ok to try but state can't change */
                        succp = true;
                        break;
                default:
                        ss_dassert(old_state != NULL);
                        break;
                }
                break;

        case DCB_STATE_DISCONNECTED:
                switch (new_state) {
                case DCB_STATE_FREED:
                        dcb->state = new_state;
                        succp = true;
                        break;
                default:
                        ss_dassert(old_state != NULL);
                        break;
                }
                break;

        case DCB_STATE_FREED:
                ss_dassert(old_state != NULL);
                break;
                
        default:
                LOGIF(LE, (skygw_log_write_flush(
                        LOGFILE_ERROR,
                        "Error : Unknown dcb state %s for "
                        "dcb %p",
                        STRDCBSTATE(dcb->state),
                        dcb)));
                ss_dassert(false);
                break;
        } /*< switch (dcb->state) */

        if (succp) {
                LOGIF(LD, (skygw_log_write(
                        LOGFILE_DEBUG,
                        "%lu [dcb_set_state_nomutex] dcb %p fd %d %s -> %s",
                        pthread_self(),
                        dcb,
                        dcb->fd,
                        STRDCBSTATE(state),
                        STRDCBSTATE(dcb->state))));
        }
        else
        {
                LOGIF(LD, (skygw_log_write(
                                   LOGFILE_DEBUG,
                                   "%lu [dcb_set_state_nomutex] Failed "
                                   "to change state of DCB %p. "
                                   "Old state %s > new state %s.",
                                   pthread_self(),
                                   dcb,
                                   STRDCBSTATE(*old_state),
                                   STRDCBSTATE(new_state))));
        }
        return succp;
}

int gw_write(
#if defined(SS_DEBUG)
        DCB* dcb,
#endif
        int fd,
        const void* buf,
        size_t nbytes)
{
        int w;
#if defined(SS_DEBUG)                
        if (dcb_fake_write_errno[fd] != 0) {
                ss_dassert(dcb_fake_write_ev[fd] != 0);
                w = write(fd, buf, nbytes/2); /*< leave peer to read missing bytes */

                if (w > 0) {
                        w = -1;
                        errno = dcb_fake_write_errno[fd];
                }
        } else {
                w = write(fd, buf, nbytes);
        }
#else
        w = write(fd, buf, nbytes);           
#endif /* SS_DEBUG && SS_TEST */

#if defined(SS_DEBUG_MYSQL)
        {
                size_t   len;
                uint8_t* packet = (uint8_t *)buf;
                char*    str;
                
                /** Print only MySQL packets */
                if (w > 5)
                {
                        str = (char *)&packet[5];
                        len      = packet[0];
                        len     += 256*packet[1];
                        len     += 256*256*packet[2];
                                                
                        if (strncmp(str, "insert", 6) == 0 ||
                                strncmp(str, "create", 6) == 0 ||
                                strncmp(str, "drop", 4) == 0)
                        {
                                ss_dassert((dcb->dcb_server_status & (SERVER_RUNNING|SERVER_MASTER|SERVER_SLAVE))==(SERVER_RUNNING|SERVER_MASTER));
                        }
                        
                        if (strncmp(str, "set autocommit", 14) == 0 && nbytes > 17)
                        {
                                char* s = (char *)calloc(1, nbytes+1);
                                
                                if (nbytes-5 > len)
                                {
                                        size_t len2 = packet[4+len];
                                        len2 += 256*packet[4+len+1];
                                        len2 += 256*256*packet[4+len+2];
                                        
                                        char* str2 = (char *)&packet[4+len+5];
                                        snprintf(s, 5+len+len2, "long %s %s", (char *)str, (char *)str2);
                                }
                                else
                                {
                                        snprintf(s, len, "%s", (char *)str);
                                }
                                LOGIF(LT, (skygw_log_write(
                                        LOGFILE_TRACE,
                                        "%lu [gw_write] Wrote %d bytes : %s ",
                                        pthread_self(),
                                        w,
                                        s)));
                                free(s);
                        }
                }
        }
#endif
        return w;
}

<|MERGE_RESOLUTION|>--- conflicted
+++ resolved
@@ -303,17 +303,8 @@
 	if (dcb->remote)
 		free(dcb->remote);
 	bitmask_free(&dcb->memdata.bitmask);
-<<<<<<< HEAD
-
-#if 1
 	simple_mutex_done(&dcb->dcb_read_lock);
 	simple_mutex_done(&dcb->dcb_write_lock);
-#endif
-
-=======
-        simple_mutex_done(&dcb->dcb_read_lock);
-        simple_mutex_done(&dcb->dcb_write_lock);
->>>>>>> 67d9b3af
 	free(dcb);
 }
 

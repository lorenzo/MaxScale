--- conflicted
+++ resolved
@@ -295,19 +295,10 @@
 	if (database->con == NULL || mysql_ping(database->con) != 0)
 	{
 		char *dpwd = decryptPassword(passwd);
-<<<<<<< HEAD
                 int  connect_timeout = mon->connect_timeout;
                 int  read_timeout = mon->read_timeout;
                 int  write_timeout = mon->write_timeout;
 
-=======
-                int  rc;
-                int  connect_timeout = handle->connect_timeout;
-                int  read_timeout = handle->read_timeout;
-                int  write_timeout = handle->write_timeout;
-		if(database->con)
-		    mysql_close(database->con);
->>>>>>> 593f8848
                 database->con = mysql_init(NULL);
 
                 mysql_options(database->con, MYSQL_OPT_CONNECT_TIMEOUT, (void *)&connect_timeout);
@@ -1262,4 +1253,5 @@
 monitor_clear_pending_status(MONITOR_SERVERS *ptr, int bit)
 {
 	ptr->pending_status &= ~bit;
-}+}
+y